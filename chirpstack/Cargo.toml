[package]
name = "chirpstack"
description = "ChirpStack is an open-source LoRaWAN(TM) Network Server"
repository = "https://github.com/chirpstack/chirpstack"
homepage = "https://www.chirpstack.io/"
version = "4.3.2"
authors = ["Orne Brocaar <info@brocaar.com>"]
edition = "2021"
publish = false
license = "MIT"

[dependencies]
# CLI interface
clap = { version = "4.2", features = ["derive"] }

# Configuration
serde = { version = "1.0", features = ["derive", "rc"] }
serde_yaml = "0.9"
serde_json = "1.0"
humantime-serde = "1.1"
toml = "0.7"
handlebars = "4.3"

# Database
validator = "0.16"
<<<<<<< HEAD
diesel = { version = "2.0", features = [ "chrono", "postgres", "r2d2", "uuid", "serde_json", "numeric", "64-column-tables" ] }
=======
diesel = { version = "2.0", features = [
	"chrono",
	"postgres",
	"r2d2",
	"uuid",
	"serde_json",
	"numeric",
] }
>>>>>>> 513aa780
diesel_migrations = { version = "2.0" }
r2d2 = "0.8"
bigdecimal = "0.3"
redis = { version = "0.23", features = ["r2d2", "cluster", "tls-rustls"] }
pq-sys = { version = "0.4", features = ["pkg-config"] }

# Logging
tracing = "0.1"
tracing-subscriber = { version = "0.3", features = [
	"fmt",
	"ansi",
], default-features = true }

# ChirpStack API definitions
chirpstack_api = { path = "../api/rust", features = ["default", "internal"] }
lrwn = { path = "../lrwn", features = ["serde", "diesel", "regions", "crypto"] }
backend = { path = "../backend" }

# HTTP
reqwest = { version = "0.11", features = [
	"json",
	"rustls-tls",
], default-features = false }

# Integrations
aws-types = "0.55"
aws-credential-types = "0.55"
aws-config = { version = "0.55", default-features = false }
aws-sdk-sns = "0.25"
hmac = "0.12"
sha2 = "0.10"
urlencoding = "2.1"
geohash = "0.13"
gcp_auth = "0.7"
lapin = "2.1"
tokio-executor-trait = "2.1"
tokio-reactor-trait = "1.1"
rdkafka = { version = "0.29", features = ["cmake-build"] }

# gRPC and Protobuf
tonic = "0.9"
tonic-web = "0.9"
tonic-reflection = "0.9"
tokio = { version = "1.27", features = ["macros", "rt-multi-thread"] }
tokio-stream = "0.1"
prost-types = "0.11"
prost = "0.11"
pbjson-types = "0.5"

# gRPC and HTTP multiplexing
warp = { version = "0.3", features = ["tls"], default-features = false }
hyper = "0.14"
tower = "0.4"
futures = "0.3"
http = "0.2"
http-body = "0.4"
rust-embed = "6.6"
mime_guess = "2.0"
tower-http = { version = "0.4", features = ["trace", "auth"] }

# Error handling
thiserror = "1.0"
anyhow = "1.0"

# Authentication
pbkdf2 = { version = "0.12", features = ["simple"] }
rand_core = { version = "0.6", features = ["std"] }
jsonwebtoken = "8.2"
openssl = { version = "0.10", features = ["vendored"] }
openidconnect = { version = "2.5", features = ["accept-rfc3339-timestamps"] }

# MQTT
paho-mqtt = { version = "0.12", features = ["vendored-ssl"] }
hex = "0.4"

# Codecs
rquickjs = { version = "0.1", features = [
	"bindgen",
	"loader",
	"array-buffer",
	"chrono",
] }

# Misc
lazy_static = "1.4"
uuid = { version = "1.3", features = ["v4", "serde"] }
chrono = "0.4"
async-trait = "0.1"
aes = "0.8"
rand = "0.8"
base64 = "0.21"
async-recursion = "1.0"
regex = "1.7"
petgraph = "0.6"
prometheus-client = "0.20"
pin-project = "1.0"

# Development and testing
[dev-dependencies]
httpmock = "0.6"
bytes = "1.4"

# Debian packaging.
[package.metadata.deb]
assets = [
	[
		"target/release/chirpstack",
		"usr/bin/",
		"755",
	],
	[
		"configuration/*.toml",
		"etc/chirpstack/",
		"640",
	],
]
conf-files = [
	"/etc/chirpstack/chirpstack.toml",
	"/etc/chirpstack/region_as923.toml",
	"/etc/chirpstack/region_as923_2.toml",
	"/etc/chirpstack/region_as923_3.toml",
	"/etc/chirpstack/region_as923_4.toml",
	"/etc/chirpstack/region_au915_0.toml",
	"/etc/chirpstack/region_au915_1.toml",
	"/etc/chirpstack/region_au915_2.toml",
	"/etc/chirpstack/region_au915_3.toml",
	"/etc/chirpstack/region_au915_4.toml",
	"/etc/chirpstack/region_au915_5.toml",
	"/etc/chirpstack/region_au915_6.toml",
	"/etc/chirpstack/region_au915_7.toml",
	"/etc/chirpstack/region_cn779.toml",
	"/etc/chirpstack/region_eu433.toml",
	"/etc/chirpstack/region_eu868.toml",
	"/etc/chirpstack/region_in865.toml",
	"/etc/chirpstack/region_ism2400.toml",
	"/etc/chirpstack/region_kr920.toml",
	"/etc/chirpstack/region_ru864.toml",
	"/etc/chirpstack/region_us915_0.toml",
	"/etc/chirpstack/region_us915_1.toml",
	"/etc/chirpstack/region_us915_2.toml",
	"/etc/chirpstack/region_us915_3.toml",
	"/etc/chirpstack/region_us915_4.toml",
	"/etc/chirpstack/region_us915_5.toml",
	"/etc/chirpstack/region_us915_6.toml",
	"/etc/chirpstack/region_us915_7.toml",
]
suggests = "postgresql, mosquitto, redis"
maintainer-scripts = "debian/"
systemd-units = { enable = true }

[package.metadata.rpm]
package = "chirpstack"

[package.metadata.rpm.files]
"configuration/" = { path = "/etc/chirpstack/" }
"chirpstack.service" = { path = "/lib/systemd/system/chirpstack.service" }

[package.metadata.rpm.cargo]
buildflags = ["--release"]

[package.metadata.rpm.targets]
chirpstack = { path = "/usr/bin/chirpstack" }<|MERGE_RESOLUTION|>--- conflicted
+++ resolved
@@ -23,9 +23,6 @@
 
 # Database
 validator = "0.16"
-<<<<<<< HEAD
-diesel = { version = "2.0", features = [ "chrono", "postgres", "r2d2", "uuid", "serde_json", "numeric", "64-column-tables" ] }
-=======
 diesel = { version = "2.0", features = [
 	"chrono",
 	"postgres",
@@ -33,8 +30,8 @@
 	"uuid",
 	"serde_json",
 	"numeric",
+	"64-column-tables",
 ] }
->>>>>>> 513aa780
 diesel_migrations = { version = "2.0" }
 r2d2 = "0.8"
 bigdecimal = "0.3"
